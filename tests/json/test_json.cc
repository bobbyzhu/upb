--- conflicted
+++ resolved
@@ -123,8 +123,6 @@
   TEST_SENTINEL
 };
 
-<<<<<<< HEAD
-=======
 static TestCase kTestRoundtripMessagesPreserve[] = {
   // Test most fields here.
   {
@@ -137,148 +135,6 @@
   TEST_SENTINEL
 };
 
-static void AddField(upb::MessageDef* message,
-                     int number,
-                     const char* name,
-                     upb_fieldtype_t type,
-                     bool is_repeated,
-                     const upb::Def* subdef = NULL) {
-  upb::reffed_ptr<upb::FieldDef> field(upb::FieldDef::New());
-  upb::Status st;
-  field->set_name(name, &st);
-  field->set_type(type);
-  field->set_label(is_repeated ? UPB_LABEL_REPEATED : UPB_LABEL_OPTIONAL);
-  field->set_number(number, &st);
-  if (subdef) {
-    field->set_subdef(subdef, &st);
-  }
-  message->AddField(field, &st);
-}
-
-static const upb::MessageDef* BuildTestMessage(
-    upb::reffed_ptr<upb::SymbolTable> symtab) {
-  upb::Status st;
-
-  // Create SubMessage.
-  upb::reffed_ptr<upb::MessageDef> submsg(upb::MessageDef::New());
-  submsg->set_full_name("SubMessage", &st);
-  AddField(submsg.get(), 1, "foo", UPB_TYPE_INT32, false);
-
-  // Create MapEntryStringString.
-  upb::reffed_ptr<upb::MessageDef> mapentry_string_string(
-      upb::MessageDef::New());
-  mapentry_string_string->set_full_name("MapEntry_String_String", &st);
-  mapentry_string_string->setmapentry(true);
-  AddField(mapentry_string_string.get(), 1, "key", UPB_TYPE_STRING, false);
-  AddField(mapentry_string_string.get(), 2, "value", UPB_TYPE_STRING, false);
-
-  // Create MapEntryInt32String.
-  upb::reffed_ptr<upb::MessageDef> mapentry_int32_string(
-      upb::MessageDef::New());
-  mapentry_int32_string->set_full_name("MapEntry_Int32_String", &st);
-  mapentry_int32_string->setmapentry(true);
-  AddField(mapentry_int32_string.get(), 1, "key", UPB_TYPE_INT32, false);
-  AddField(mapentry_int32_string.get(), 2, "value", UPB_TYPE_STRING, false);
-
-  // Create MapEntryBoolString.
-  upb::reffed_ptr<upb::MessageDef> mapentry_bool_string(
-      upb::MessageDef::New());
-  mapentry_bool_string->set_full_name("MapEntry_Bool_String", &st);
-  mapentry_bool_string->setmapentry(true);
-  AddField(mapentry_bool_string.get(), 1, "key", UPB_TYPE_BOOL, false);
-  AddField(mapentry_bool_string.get(), 2, "value", UPB_TYPE_STRING, false);
-
-  // Create MapEntryStringInt32.
-  upb::reffed_ptr<upb::MessageDef> mapentry_string_int32(
-      upb::MessageDef::New());
-  mapentry_string_int32->set_full_name("MapEntry_String_Int32", &st);
-  mapentry_string_int32->setmapentry(true);
-  AddField(mapentry_string_int32.get(), 1, "key", UPB_TYPE_STRING, false);
-  AddField(mapentry_string_int32.get(), 2, "value", UPB_TYPE_INT32, false);
-
-  // Create MapEntryStringBool.
-  upb::reffed_ptr<upb::MessageDef> mapentry_string_bool(upb::MessageDef::New());
-  mapentry_string_bool->set_full_name("MapEntry_String_Bool", &st);
-  mapentry_string_bool->setmapentry(true);
-  AddField(mapentry_string_bool.get(), 1, "key", UPB_TYPE_STRING, false);
-  AddField(mapentry_string_bool.get(), 2, "value", UPB_TYPE_BOOL, false);
-
-  // Create MapEntryStringMessage.
-  upb::reffed_ptr<upb::MessageDef> mapentry_string_msg(upb::MessageDef::New());
-  mapentry_string_msg->set_full_name("MapEntry_String_Message", &st);
-  mapentry_string_msg->setmapentry(true);
-  AddField(mapentry_string_msg.get(), 1, "key", UPB_TYPE_STRING, false);
-  AddField(mapentry_string_msg.get(), 2, "value", UPB_TYPE_MESSAGE, false,
-           upb::upcast(submsg.get()));
-
-  // Create MyEnum.
-  upb::reffed_ptr<upb::EnumDef> myenum(upb::EnumDef::New());
-  myenum->set_full_name("MyEnum", &st);
-  myenum->AddValue("A", 0, &st);
-  myenum->AddValue("B", 1, &st);
-  myenum->AddValue("C", 2, &st);
-
-  // Create TestMessage.
-  upb::reffed_ptr<upb::MessageDef> md(upb::MessageDef::New());
-  md->set_full_name("TestMessage", &st);
-
-  AddField(md.get(), 1, "optional_int32",  UPB_TYPE_INT32, false);
-  AddField(md.get(), 2, "optional_int64",  UPB_TYPE_INT64, false);
-  AddField(md.get(), 3, "optional_uint32", UPB_TYPE_UINT32, false);
-  AddField(md.get(), 4, "optional_uint64", UPB_TYPE_UINT64, false);
-  AddField(md.get(), 5, "optional_string", UPB_TYPE_STRING, false);
-  AddField(md.get(), 6, "optional_bytes",  UPB_TYPE_BYTES, false);
-  AddField(md.get(), 7, "optional_bool" ,  UPB_TYPE_BOOL, false);
-  AddField(md.get(), 8, "optional_msg" ,   UPB_TYPE_MESSAGE, false,
-           upb::upcast(submsg.get()));
-  AddField(md.get(), 9, "optional_enum",   UPB_TYPE_ENUM, false,
-           upb::upcast(myenum.get()));
-
-  AddField(md.get(), 11, "repeated_int32",  UPB_TYPE_INT32, true);
-  AddField(md.get(), 12, "repeated_int64",  UPB_TYPE_INT64, true);
-  AddField(md.get(), 13, "repeated_uint32", UPB_TYPE_UINT32, true);
-  AddField(md.get(), 14, "repeated_uint64", UPB_TYPE_UINT64, true);
-  AddField(md.get(), 15, "repeated_string", UPB_TYPE_STRING, true);
-  AddField(md.get(), 16, "repeated_bytes",  UPB_TYPE_BYTES, true);
-  AddField(md.get(), 17, "repeated_bool" ,  UPB_TYPE_BOOL, true);
-  AddField(md.get(), 18, "repeated_msg" ,   UPB_TYPE_MESSAGE, true,
-           upb::upcast(submsg.get()));
-  AddField(md.get(), 19, "optional_enum",   UPB_TYPE_ENUM, true,
-           upb::upcast(myenum.get()));
-
-  AddField(md.get(), 20, "map_string_string", UPB_TYPE_MESSAGE, true,
-           upb::upcast(mapentry_string_string.get()));
-  AddField(md.get(), 21, "map_int32_string", UPB_TYPE_MESSAGE, true,
-           upb::upcast(mapentry_int32_string.get()));
-  AddField(md.get(), 22, "map_bool_string", UPB_TYPE_MESSAGE, true,
-           upb::upcast(mapentry_bool_string.get()));
-  AddField(md.get(), 23, "map_string_int32", UPB_TYPE_MESSAGE, true,
-           upb::upcast(mapentry_string_int32.get()));
-  AddField(md.get(), 24, "map_string_bool", UPB_TYPE_MESSAGE, true,
-           upb::upcast(mapentry_string_bool.get()));
-  AddField(md.get(), 25, "map_string_msg", UPB_TYPE_MESSAGE, true,
-           upb::upcast(mapentry_string_msg.get()));
-
-  // Add both to our symtab.
-  upb::Def* defs[9] = {
-    upb::upcast(submsg.ReleaseTo(&defs)),
-    upb::upcast(myenum.ReleaseTo(&defs)),
-    upb::upcast(md.ReleaseTo(&defs)),
-    upb::upcast(mapentry_string_string.ReleaseTo(&defs)),
-    upb::upcast(mapentry_int32_string.ReleaseTo(&defs)),
-    upb::upcast(mapentry_bool_string.ReleaseTo(&defs)),
-    upb::upcast(mapentry_string_int32.ReleaseTo(&defs)),
-    upb::upcast(mapentry_string_bool.ReleaseTo(&defs)),
-    upb::upcast(mapentry_string_msg.ReleaseTo(&defs)),
-  };
-  symtab->Add(defs, 9, &defs, &st);
-  ASSERT(st.ok());
-
-  // Return TestMessage.
-  return symtab->LookupMessage("TestMessage");
-}
-
->>>>>>> 04786dc2
 class StringSink {
  public:
   StringSink() {
@@ -349,11 +205,7 @@
   upb::reffed_ptr<const upb::MessageDef> md(
       upbdefs::upb::test::json::TestMessage::get());
   upb::reffed_ptr<const upb::Handlers> serialize_handlers(
-<<<<<<< HEAD
-      upb::json::Printer::NewHandlers(md.get()));
-=======
       upb::json::Printer::NewHandlers(md, false));
->>>>>>> 04786dc2
   upb::reffed_ptr<const upb::json::ParserMethod> parser_method(
       upb::json::ParserMethod::New(md.get()));
 
